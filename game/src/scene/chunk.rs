use std::{
    collections::{HashMap, HashSet},
    sync::mpsc::{channel, Receiver, Sender}, f64::consts,
};

<<<<<<< HEAD
use common::{
    block::Block,
    coord::{BlockCoord, ChunkId, GlobalCoord, GlobalUnit, CHUNK_CUBE},
};
use common_log::{prof, span};
use tokio::runtime::Runtime;
use wgpu::{BufferUsages, Device};

=======
>>>>>>> 204f6ddb
use crate::{
    consts::{BLOCKING_THREADS, CPU_CORES},
    render::{
        buffer::Buffer,
        mesh::{MeshTaskResult, TerrainMesh},
        primitives::vertex::Vertex,
    },
};
use common::{
    block::Block,
    coord::{BlockCoord, ChunkId, GlobalCoord, GlobalUnit, CHUNK_CUBE, CHUNK_SIZE},
    prof, span,
};
use noise::{NoiseFn, Perlin, Simplex};
use tokio::runtime::Runtime;
use wgpu::{BufferUsages, Device};

use super::camera::Camera;

pub struct ChunkManager {
    // TODO: Move to game settings
    pub draw_distance: u16,

    pub mesh_builder_rx: Receiver<MeshTaskResult>,
    pub mesh_builder_tx: Sender<MeshTaskResult>,

    pub chunk_gen_rx: Receiver<(ChunkId, LogicChunk)>,
    pub chunk_gen_tx: Sender<(ChunkId, LogicChunk)>,
    pub chunk_gen_ids: HashSet<ChunkId>,

    pub logic: HashMap<ChunkId, LogicChunk>,
    pub terrain: HashMap<ChunkId, TerrainChunk>,
}

impl ChunkManager {
    // Limits
    pub const MIN_DRAW_DISTANCE: u16 = 2;
    pub const MAX_DRAW_DISTANCE: u16 = 256;

    pub fn new() -> Self {
        let (mesh_builder_tx, mesh_builder_rx) = channel();
        let (chunk_gen_tx, chunk_gen_rx) = channel();

        Self {
            draw_distance: Self::MIN_DRAW_DISTANCE,

            mesh_builder_rx,
            mesh_builder_tx,

            chunk_gen_rx,
            chunk_gen_tx,
            chunk_gen_ids: HashSet::with_capacity(*BLOCKING_THREADS * 4),

            logic: HashMap::new(),
            terrain: HashMap::new(),
        }
    }

    /// Maintain chunk manager. Regenerate chunk meshes.
    pub fn maintain(&mut self, device: &Device, runtime: &Runtime, camera: &Camera) {
        span!(_guard, "maintain", "ChunkManager::maintain");

        // Collect generated terrain chunks
        self.mesh_builder_rx.try_iter().for_each(|(coord, mesh)| {
            let coord = coord.to_id();

            // TODO: Check if terrain already rebuilt
            if let Some(logic) = self.logic.get_mut(&coord) {
                if matches!(logic.status, TerrainStatus::Pending) {
                    self.terrain.insert(coord, TerrainChunk::new(device, mesh));
                    logic.status = TerrainStatus::Built;
                } else {
                    tracing::warn!(?coord, "Chunk mesh building collision");
                }
            }
        });

        // Collect generated logic chunks
        self.chunk_gen_rx.try_iter().for_each(|(id, chunk)| {
            self.chunk_gen_ids.remove(&id);
            self.logic.insert(id, chunk);
        });

        // Run mesh generating tasks
        self.logic
            .iter_mut()
            .filter(|(_, chunk)| matches!(chunk.status, TerrainStatus::None))
            .take(*BLOCKING_THREADS * 8)
            .for_each(|(coord, chunk)| {
                // TODO: Add a check for an empty mesh when it'll be aware of neighboring blocks
                // Check if chunk has at least one opaque block. Otherwise skip mesh building
                if chunk.blocks.iter().any(|block| block.opaque()) {
                    let tx = self.mesh_builder_tx.clone();
                    let coord = *coord;
                    let blocks = chunk.blocks;
                    runtime.spawn_blocking(move || {
                        TerrainMesh::task(tx, coord.to_coord(), &blocks);
                    });

                    chunk.status = TerrainStatus::Pending;
                } else {
                    // Free old mesh buffer for updated empty chunk
                    self.terrain.remove(coord);
                    chunk.status = TerrainStatus::Built;
                }
            });

        // Load new chunks
        LoadArea::new_cuboid(
            GlobalCoord::from_vec3(camera.pos).to_chunk_id(),
            self.draw_distance as i64,
        )
        .collect::<Vec<_>>()
        .iter()
        .filter(|id| {
            !self.logic.contains_key(id)
                && !self.chunk_gen_ids.contains(id)
                && self.chunk_gen_ids.len() < *CPU_CORES
        })
        .take(*BLOCKING_THREADS * 4 - self.chunk_gen_ids.len())
        .collect::<Vec<_>>()
        .iter()
        .for_each(|&&id| {
            self.chunk_gen_ids.insert(id);

            let tx = self.chunk_gen_tx.clone();
            runtime.spawn_blocking(move || {
                let _ = tx.send((id, LogicChunk::generate_flat(id)));
            });
        });

        // Unload old chunks
        let load_area = LoadArea::new_cuboid(
            GlobalCoord::from_vec3(camera.pos).to_chunk_id(),
            self.draw_distance as i64,
        );
        self.logic
            .keys()
            .filter(|&id| !load_area.contains(*id))
            .copied()
            .collect::<Vec<_>>()
            .iter()
            .for_each(|id| {
                self.logic.remove(id);
                self.terrain.remove(id);
            });
    }

    pub fn cleanup(&mut self) {
        self.logic.shrink_to_fit();
        self.terrain.shrink_to_fit();
    }

    pub fn clear_mesh(&mut self) {
        self.logic
            .values_mut()
            .for_each(|chunk| chunk.status = TerrainStatus::None);
        self.terrain.clear();
    }
}

impl Default for ChunkManager {
    fn default() -> Self {
        Self::new()
    }
}

////////////////////////////////////////////////////////////////////////////////////////////////////

#[derive(Clone, Copy, Default)]
pub enum TerrainStatus {
    #[default]
    None,
    Pending,
    Built,
}

/// Represents chunk state
pub struct LogicChunk {
    blocks: [Block; CHUNK_CUBE],
    status: TerrainStatus,
}

impl LogicChunk {
    const SEA_LEVEL: GlobalUnit = 0;
    const SEA_LEVEL_BIAS: GlobalUnit = 15;

    pub const fn new() -> Self {
        Self {
            blocks: [Block::Air; CHUNK_CUBE],
            status: TerrainStatus::None,
        }
    }

    pub const fn from_blocks(blocks: [Block; CHUNK_CUBE]) -> Self {
        Self {
            blocks,
            status: TerrainStatus::None,
        }
    }

    pub fn status(&self) -> TerrainStatus {
        self.status
    }

    pub fn blocks_mut(&mut self) -> &mut [Block; CHUNK_CUBE] {
        self.status = TerrainStatus::None;
        &mut self.blocks
    }

    fn lerp(lhs: f64, rhs: f64, f: f64) -> f64 {
        // More precise, less performant
        lhs * (1.0 - f) + (rhs * f)
        // Less precise, more performant
        // lhs + f * (rhs - lhs)
    }

    fn generate_flat(id: ChunkId) -> LogicChunk {
        const NOISE_SCALE: f64 = 1.0;
        const WAVELENGTH: f64 = 10.0;

        prof!("LogicChunk::generate_flat");
        let perlin = Perlin::new(Perlin::DEFAULT_SEED);
        let coord = id.to_coord();
        let mut blocks = [Block::Air; CHUNK_CUBE];
        let height_map = (0..CHUNK_SIZE)
            .map(|x| {
                (0..CHUNK_SIZE)
                .map(|y| {
                    let p = perlin.get([(x as f64 + coord.x as f64) * 0.1 / WAVELENGTH,
                     (y as f64 + coord.z as f64) * 0.1 / WAVELENGTH]);
                    Self::lerp(
                        (Self::SEA_LEVEL - Self::SEA_LEVEL_BIAS) as f64,
                        (Self::SEA_LEVEL + Self::SEA_LEVEL_BIAS) as f64,
                        p
                        //((p).powf(consts::E) * 23.0).round() / 23.0,
                    ) as GlobalUnit
                })
                .collect::<Vec<_>>()
        })
        .collect::<Vec<_>>();
        blocks.iter_mut().enumerate().for_each(|(i, block)| {
            let pos = coord.to_global(&BlockCoord::from(i));
            let y_height = height_map[(pos.x as usize) % CHUNK_SIZE][(pos.z as usize) % CHUNK_SIZE];
            *block = match pos.y {
                y if y == y_height => if y > Self::SEA_LEVEL-20 {Block::Grass} else {Block::Sand},
                y if y < y_height && y > y_height - 11 => Block::Dirt,
                y if y < y_height - 10 => Block::Stone,
                y if y > y_height && y < Self::SEA_LEVEL-20 => Block::Water,
                _ => Block::Air,
            };
        });

        LogicChunk::from_blocks(blocks)
    }
}

impl Default for LogicChunk {
    fn default() -> Self {
        Self::new()
    }
}

/// Represents chunk mesh on GPU
pub struct TerrainChunk {
    pub vertex_buffer: Buffer<Vertex>,
    pub index_buffer: Buffer<u32>,
}

impl TerrainChunk {
    pub fn new(device: &Device, mesh: TerrainMesh) -> Self {
        Self {
            vertex_buffer: Buffer::new(device, &mesh.vertices, BufferUsages::VERTEX),
            index_buffer: Buffer::new(device, &mesh.indices, BufferUsages::INDEX),
        }
    }
}

////////////////////////////////////////////////////////////////////////////////////////////////////

pub struct LoadArea {
    start: ChunkId,
    end: ChunkId,
    current: ChunkId,
}

impl LoadArea {
    const fn new(start: ChunkId, end: ChunkId) -> Self {
        Self {
            start,
            end,
            current: start,
        }
    }

    pub fn new_cube(center: ChunkId, dist: GlobalUnit) -> Self {
        Self::new(
            ChunkId::new(center.x - dist, center.y - dist, center.z - dist),
            ChunkId::new(center.x + dist, center.y + dist, center.z + dist),
        )
    }

    pub fn new_cuboid(center: ChunkId, dist: GlobalUnit) -> Self {
        Self::new(
            ChunkId::new(center.x - dist, center.y - dist / 2, center.z - dist),
            ChunkId::new(center.x + dist, center.y + dist / 2, center.z + dist),
        )
    }

    pub fn contains(&self, id: ChunkId) -> bool {
        !(id.x < self.start.x
            || id.x > self.end.x
            || id.y < self.start.y
            || id.y > self.end.y
            || id.z < self.start.z
            || id.z > self.end.z)
    }
}

impl Iterator for LoadArea {
    type Item = ChunkId;

    fn next(&mut self) -> Option<Self::Item> {
        if self.current.z > self.end.z {
            return None;
        }

        let item = self.current;
        let mut new = self.current;

        fn clamped_inc(src: &mut GlobalUnit, clamp: GlobalUnit) -> bool {
            if *src < clamp {
                *src += 1;
                false
            } else {
                true
            }
        }

        if clamped_inc(&mut new.x, self.end.x) {
            new.x = self.start.x;
            if clamped_inc(&mut new.y, self.end.y) {
                new.y = self.start.y;
                clamped_inc(&mut new.z, self.end.z + 1);
            }
        }

        self.current = new;
        Some(item)
    }
}

#[cfg(test)]
mod tests {
    use common::coord::ChunkId;

    use super::LoadArea;

    #[test]
    fn load_area_iter_cube() {
        let loaded_area = LoadArea::new_cube(ChunkId::ZERO, 1).collect::<Vec<_>>();

        assert_eq!(
            loaded_area,
            [
                ChunkId::new(-1, -1, -1),
                ChunkId::new(0, -1, -1),
                ChunkId::new(1, -1, -1),
                ChunkId::new(-1, 0, -1),
                ChunkId::new(0, 0, -1),
                ChunkId::new(1, 0, -1),
                ChunkId::new(-1, 1, -1),
                ChunkId::new(0, 1, -1),
                ChunkId::new(1, 1, -1),
                ChunkId::new(-1, -1, 0),
                ChunkId::new(0, -1, 0),
                ChunkId::new(1, -1, 0),
                ChunkId::new(-1, 0, 0),
                ChunkId::ZERO,
                ChunkId::new(1, 0, 0),
                ChunkId::new(-1, 1, 0),
                ChunkId::new(0, 1, 0),
                ChunkId::new(1, 1, 0),
                ChunkId::new(-1, -1, 1),
                ChunkId::new(0, -1, 1),
                ChunkId::new(1, -1, 1),
                ChunkId::new(-1, 0, 1),
                ChunkId::new(0, 0, 1),
                ChunkId::new(1, 0, 1),
                ChunkId::new(-1, 1, 1),
                ChunkId::new(0, 1, 1),
                ChunkId::new(1, 1, 1),
            ]
        );
    }

    #[test]
    fn load_area_iter_cuboid() {
        let loaded_area = LoadArea::new_cuboid(ChunkId::ZERO, 1).collect::<Vec<_>>();

        assert_eq!(
            loaded_area,
            [
                ChunkId::new(-1, 0, -1),
                ChunkId::new(0, 0, -1),
                ChunkId::new(1, 0, -1),
                ChunkId::new(-1, 0, 0),
                ChunkId::ZERO,
                ChunkId::new(1, 0, 0),
                ChunkId::new(-1, 0, 1),
                ChunkId::new(0, 0, 1),
                ChunkId::new(1, 0, 1),
            ]
        );
    }

    #[test]
    fn load_area_contains() {
        let load_area = LoadArea::new_cube(ChunkId::ZERO, 2);

        assert!(load_area.contains(ChunkId::ZERO));
        assert!(load_area.contains(ChunkId::new(1, 1, 1)));
        assert!(!load_area.contains(ChunkId::new(3, 3, 3)));
        assert!(!load_area.contains(ChunkId::new(3, 32, 12)));
    }
}<|MERGE_RESOLUTION|>--- conflicted
+++ resolved
@@ -1,19 +1,8 @@
 use std::{
     collections::{HashMap, HashSet},
-    sync::mpsc::{channel, Receiver, Sender}, f64::consts,
+    sync::mpsc::{channel, Receiver, Sender},
 };
 
-<<<<<<< HEAD
-use common::{
-    block::Block,
-    coord::{BlockCoord, ChunkId, GlobalCoord, GlobalUnit, CHUNK_CUBE},
-};
-use common_log::{prof, span};
-use tokio::runtime::Runtime;
-use wgpu::{BufferUsages, Device};
-
-=======
->>>>>>> 204f6ddb
 use crate::{
     consts::{BLOCKING_THREADS, CPU_CORES},
     render::{
@@ -25,9 +14,9 @@
 use common::{
     block::Block,
     coord::{BlockCoord, ChunkId, GlobalCoord, GlobalUnit, CHUNK_CUBE, CHUNK_SIZE},
-    prof, span,
 };
-use noise::{NoiseFn, Perlin, Simplex};
+use common_log::{prof, span};
+use noise::{NoiseFn, Perlin};
 use tokio::runtime::Runtime;
 use wgpu::{BufferUsages, Device};
 
@@ -126,8 +115,6 @@
             GlobalCoord::from_vec3(camera.pos).to_chunk_id(),
             self.draw_distance as i64,
         )
-        .collect::<Vec<_>>()
-        .iter()
         .filter(|id| {
             !self.logic.contains_key(id)
                 && !self.chunk_gen_ids.contains(id)
@@ -136,7 +123,8 @@
         .take(*BLOCKING_THREADS * 4 - self.chunk_gen_ids.len())
         .collect::<Vec<_>>()
         .iter()
-        .for_each(|&&id| {
+        .for_each(|id| {
+            let id = *id;
             self.chunk_gen_ids.insert(id);
 
             let tx = self.chunk_gen_tx.clone();
@@ -232,7 +220,6 @@
     }
 
     fn generate_flat(id: ChunkId) -> LogicChunk {
-        const NOISE_SCALE: f64 = 1.0;
         const WAVELENGTH: f64 = 10.0;
 
         prof!("LogicChunk::generate_flat");
@@ -242,27 +229,34 @@
         let height_map = (0..CHUNK_SIZE)
             .map(|x| {
                 (0..CHUNK_SIZE)
-                .map(|y| {
-                    let p = perlin.get([(x as f64 + coord.x as f64) * 0.1 / WAVELENGTH,
-                     (y as f64 + coord.z as f64) * 0.1 / WAVELENGTH]);
-                    Self::lerp(
-                        (Self::SEA_LEVEL - Self::SEA_LEVEL_BIAS) as f64,
-                        (Self::SEA_LEVEL + Self::SEA_LEVEL_BIAS) as f64,
-                        p
-                        //((p).powf(consts::E) * 23.0).round() / 23.0,
-                    ) as GlobalUnit
-                })
-                .collect::<Vec<_>>()
-        })
-        .collect::<Vec<_>>();
+                    .map(|y| {
+                        let p = perlin.get([
+                            (x as f64 + coord.x as f64) * 0.1 / WAVELENGTH,
+                            (y as f64 + coord.z as f64) * 0.1 / WAVELENGTH,
+                        ]);
+                        Self::lerp(
+                            (Self::SEA_LEVEL - Self::SEA_LEVEL_BIAS) as f64,
+                            (Self::SEA_LEVEL + Self::SEA_LEVEL_BIAS) as f64,
+                            p,
+                        ) as GlobalUnit
+                    })
+                    .collect::<Vec<_>>()
+            })
+            .collect::<Vec<_>>();
         blocks.iter_mut().enumerate().for_each(|(i, block)| {
             let pos = coord.to_global(&BlockCoord::from(i));
             let y_height = height_map[(pos.x as usize) % CHUNK_SIZE][(pos.z as usize) % CHUNK_SIZE];
             *block = match pos.y {
-                y if y == y_height => if y > Self::SEA_LEVEL-20 {Block::Grass} else {Block::Sand},
+                y if y == y_height => {
+                    if y > Self::SEA_LEVEL - 20 {
+                        Block::Grass
+                    } else {
+                        Block::Sand
+                    }
+                }
                 y if y < y_height && y > y_height - 11 => Block::Dirt,
                 y if y < y_height - 10 => Block::Stone,
-                y if y > y_height && y < Self::SEA_LEVEL-20 => Block::Water,
+                y if y > y_height && y < Self::SEA_LEVEL - 20 => Block::Water,
                 _ => Block::Air,
             };
         });
